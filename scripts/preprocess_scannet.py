""" Preprocess ScanNet dataset and cache in Numpy data files """
import os
import sys
import struct
from pathlib import Path
from os.path import join, isfile
import multiprocessing
import concurrent.futures
import argparse
import json
import csv
import logging as log
import traceback
import zlib

import yaml
import numpy as np
from scipy.interpolate import RectBivariateSpline
import imageio
from tqdm import tqdm
import open3d as o3d
from open3d.core import Tensor
from open3d.ml.datasets import utils
from open3d.ml.datasets import Scannet
PointCloud = o3d.t.geometry.PointCloud
BEVBox3D = utils.bev_box.BEVBox3D


def parse_args():
    parser = argparse.ArgumentParser(description='Preprocess ScanNet Dataset.')
    parser.add_argument('--dataset_path',
                        help='path to ScanNet scans directory',
                        required=True)
    parser.add_argument('--out_path',
                        help='Output path to store processed data.',
                        default=None,
                        required=False)
    parser.add_argument(
        '--no_scene_pcd',
        help='Do not save scene point clouds and corresponding labels.',
        default=False,
        action='store_true',
        required=False)
    parser.add_argument(
        '--frame_pcd',
        help=
        'Extract individual camera frame point clouds and corresponding labels.',
        default=False,
        action='store_true',
        required=False)
    parser.add_argument(
        '--frame_color',
        help='Use frame RGB data to produce colored point clouds.',
        default=False,
        action='store_true',
        required=False)
    parser.add_argument('--frame_skip',
                        help='Only process one in frame_skip frames',
                        default=10,
                        type=int,
                        required=False)
    parser.add_argument(
        '--only_stats',
        help='Do not preprocess. Only compute dataset statistics.',
        default=False,
        action='store_true',
        required=False)

    args = parser.parse_args()

    dict_args = vars(args)
    for k in dict_args:
        v = dict_args[k]
        print("{}: {}".format(k, v) if v is not None else "{} not given".
              format(k))

    return args


def represents_int(s):
    """Judge whether string s represents an int.
    Args:
        s(str): The input string to be judged.
    Returns:
        bool: Whether s represents int or not.
    """
    try:
        int(s)
        return True
    except ValueError:
        return False


class RGBDFrame():
    """Reading a single RGBD frame with metadata from a .sens file"""

    def __init__(self, file_handle, skip=False):
        """
        Args:
            file_handle: Open file handle for <scanId>.sens file at the start of
                the next frame.
            skip (bool): Do not read this frame
        """
        # from current frame to base frame
        self.camera_to_world = np.asarray(struct.unpack(
            'f' * 16, file_handle.read(16 * 4)),
                                          dtype=np.float32).reshape(4, 4)
        # timestamp is in microseconds
        self.timestamp_color = struct.unpack('Q', file_handle.read(8))[0]
        self.timestamp_depth = struct.unpack('Q', file_handle.read(8))[0]
        self.color_size_bytes = struct.unpack('Q', file_handle.read(8))[0]
        self.depth_size_bytes = struct.unpack('Q', file_handle.read(8))[0]
        if skip:
            self.color_data = None
            self.depth_data = None
            file_handle.seek(self.color_size_bytes + self.depth_size_bytes,
                             os.SEEK_CUR)
        else:
            self.color_data = b''.join(
                struct.unpack('c' * self.color_size_bytes,
                              file_handle.read(self.color_size_bytes)))
            self.depth_data = b''.join(
                struct.unpack('c' * self.depth_size_bytes,
                              file_handle.read(self.depth_size_bytes)))

    def decompress_depth(self, compression_type):
        if compression_type == 'zlib_ushort':
            return self.decompress_depth_zlib()
        raise RuntimeError("Unknown depth compression type " + compression_type)

    def decompress_depth_zlib(self):
        return zlib.decompress(self.depth_data)

    def decompress_color(self, compression_type):
        if compression_type == 'jpeg':
            return self.decompress_color_jpeg()
        raise RuntimeError("Unknown color compression type " + compression_type)

    def decompress_color_jpeg(self):
        return imageio.imread(self.color_data)


class SensorData:
    """Reader for .sens files. Reads depth and color frames and associated
    metadata. This creates an iterable object."""

    COMPRESSION_TYPE_COLOR = {-1: 'unknown', 0: 'raw', 1: 'png', 2: 'jpeg'}
    COMPRESSION_TYPE_DEPTH = {
        -1: 'unknown',
        0: 'raw_ushort',
        1: 'zlib_ushort',
        2: 'occi_ushort'
    }

    def __init__(self, filename, frame_skip=1):
        self.frame_skip = frame_skip
        self.version = 4
        self.file_handle = open(filename, 'rb')
        version = struct.unpack('I', self.file_handle.read(4))[0]
        assert self.version == version, (
            f"sens file is version {version} but" +
            " reader code is version {self.version}")
        strlen = struct.unpack('Q', self.file_handle.read(8))[0]
        self.sensor_name = b''.join(
            struct.unpack('c' * strlen,
                          self.file_handle.read(strlen))).decode("utf-8")
        self.intrinsic_color = np.asarray(struct.unpack(
            'f' * 16, self.file_handle.read(16 * 4)),
                                          dtype=np.float32).reshape(4, 4)
        self.extrinsic_color = np.asarray(struct.unpack(
            'f' * 16, self.file_handle.read(16 * 4)),
                                          dtype=np.float32).reshape(4, 4)
        self.intrinsic_depth = np.asarray(struct.unpack(
            'f' * 16, self.file_handle.read(16 * 4)),
                                          dtype=np.float32).reshape(4, 4)
        self.extrinsic_depth = np.asarray(struct.unpack(
            'f' * 16, self.file_handle.read(16 * 4)),
                                          dtype=np.float32).reshape(4, 4)
        self.color_compression_type = self.COMPRESSION_TYPE_COLOR[struct.unpack(
            'i', self.file_handle.read(4))[0]]
        self.depth_compression_type = self.COMPRESSION_TYPE_DEPTH[struct.unpack(
            'i', self.file_handle.read(4))[0]]
        self.color_width = struct.unpack('I', self.file_handle.read(4))[0]
        self.color_height = struct.unpack('I', self.file_handle.read(4))[0]
        self.depth_width = struct.unpack('I', self.file_handle.read(4))[0]
        self.depth_height = struct.unpack('I', self.file_handle.read(4))[0]
        self.depth_shift = struct.unpack('f', self.file_handle.read(4))[0]
        self.num_frames = struct.unpack('Q', self.file_handle.read(8))[0]

        self.depth_max = 3.5  # Occipital ST01 recommended range in m

    def __iter__(self):
        for frame_id in range(self.num_frames):
            skip = frame_id % self.frame_skip != 0
            frame = RGBDFrame(self.file_handle, skip=skip)
            if not skip:
                depth_data = frame.decompress_depth(self.depth_compression_type)
                depth = np.frombuffer(depth_data, dtype=np.uint16).reshape(
                    self.depth_height, self.depth_width)
                color = frame.decompress_color(self.color_compression_type)
                yield (depth, color, frame.camera_to_world)


class ScannetProcess():
    """Preprocess ScanNet.
    This class converts ScanNet raw data into npy files.
    Args:
        dataset_path (str): Directory to load ScanNet data.
        out_path (str): Directory to save pickle file(infos).
        max_num_point (int): max vertices per scene point cloud
        scene_pcd (bool): Save scene pointclouds?
        frame_pcd (bool): Save frame pointclouds?
        frame_color (bool): Save color for frame pointclouds?
        frame_skip (int): Save only one in `frame_skip` frames. Default 100. Set
            to 1 to save all frames.
        process_id (int,int): tuple of (process_id, total_processes). The list
            of scans can be split up and this instance will only process scans
            corresponding to process_id
    """

    DONOTCARE_IDS = np.array([])
    OBJ_CLASS_IDS = np.array(
        [3, 4, 5, 6, 7, 8, 9, 10, 11, 12, 14, 16, 24, 28, 33, 34, 36, 39])

    def __init__(self,
                 dataset_path,
                 out_path,
                 max_num_point=100000,
                 scene_pcd=True,
                 frame_pcd=False,
                 frame_color=False,
                 frame_skip=100,
                 process_id=(0, 1)):

        self.out_path = out_path
        self.out_frame_path = join(out_path, "frames")
        if frame_pcd:
            os.makedirs(self.out_frame_path, exist_ok=True)
        else:
            os.makedirs(self.out_path, exist_ok=True)
        self.dataset_path = dataset_path
        self.max_num_point = max_num_point
        self.scene_pcd = scene_pcd
        self.frame_pcd = frame_pcd
        self.min_instance_pts = 10

        # Parallelize tasks that do not need the GIL
        self.max_workers = 3
        self._runner = None

        scans = os.listdir(dataset_path)
        self.scans = []
        for scan in scans[process_id[0]::process_id[1]]:
            name = scan.split('/')[-1]
            if 'scene' in name and len(name) == 12:
                self.scans.append(scan)

        self.frame_skip = frame_skip
        self.frame_color = frame_color
        self.pcd_stride = 1  # downsample frames before pcd conversion
        self.process_id = process_id

        log.info(f"Total number of scans : {len(self.scans)}")

    def convert(self):
        with concurrent.futures.ThreadPoolExecutor(
                max_workers=self.max_workers) as self._runner:
            errors = []
            for scan in tqdm(
                    self.scans,
                    desc=f"{self.process_id[0]}/{self.process_id[1]}:convert",
                    unit="scan"):
                try:
                    self.process_scene(scan)
                    log.debug("Pending tasks: %d",
                              self._runner._work_queue.qsize())
                except (FileNotFoundError, Exception):
                    errmsg = f'{scan}: ' + traceback.format_exc()
                    log.warning(errmsg)
                    errors.append(errmsg)

            if errors:
                with open(join(self.out_path, 'errors.txt'), 'w') as errfile:
                    errfile.write("Processing failed:\n" + "\n".join(errors))

    def process_scene(self, scan):
        # if (isfile(f'{join(self.out_path, scan)}_vert.npy') and
        #         isfile(f'{join(self.out_path, scan)}_sem_label.npy') and
        #         isfile(f'{join(self.out_path, scan)}_ins_label.npy') and
        #         isfile(f'{join(self.out_path, scan)}_bbox.npy')):
        #     return

        log.info("Processing " + scan)
        in_path = join(self.dataset_path, scan)
        mesh_file = join(in_path, scan + '_vh_clean_2.ply')
        agg_file = join(in_path, scan + '.aggregation.json')
        seg_file = join(in_path, scan + '_vh_clean_2.0.010000.segs.json')

        meta_file = join(in_path, scan + '.txt')
        label_map_file = str(
            Path(__file__).parent /
            '../ml3d/datasets/_resources/scannet/scannetv2-labels.combined.tsv')
        (mesh_vertices, semantic_labels, instance_labels, instance_bboxes,
         instance2semantic, axis_align_matrix,
         color_to_depth) = self.export(mesh_file, agg_file, seg_file, meta_file,
                                       label_map_file)

        mask = np.logical_not(np.in1d(semantic_labels, self.DONOTCARE_IDS))
        mesh_vertices = mesh_vertices[mask, :]
        semantic_labels = semantic_labels[mask]
        instance_labels = instance_labels[mask]

        num_instances = len(np.unique(instance_labels))
        log.info(f'Num of instances: {num_instances}')

        bbox_mask = np.in1d(instance_bboxes[:, -1], self.OBJ_CLASS_IDS)
        instance_bboxes = instance_bboxes[bbox_mask, :]
        log.info(f'Num of care instances: {instance_bboxes.shape[0]}')

        N = mesh_vertices.shape[0]
        if N > self.max_num_point:
            choices = np.random.choice(N, self.max_num_point, replace=False)
            mesh_vertices = mesh_vertices[choices, :]
            semantic_labels = semantic_labels[choices]
            instance_labels = instance_labels[choices]

        if self.frame_pcd:
            self.export_frame_pointclouds(scan, instance_bboxes,
                                          axis_align_matrix, color_to_depth)

        if self.scene_pcd:
            self._runner.submit(np.save,
                                f'{join(self.out_path, scan)}_vert.npy',
                                mesh_vertices)
            self._runner.submit(np.save,
                                f'{join(self.out_path, scan)}_sem_label.npy',
                                semantic_labels)
            self._runner.submit(np.save,
                                f'{join(self.out_path, scan)}_ins_label.npy',
                                instance_labels)
            self._runner.submit(np.save,
                                f'{join(self.out_path, scan)}_bbox.npy',
                                instance_bboxes)

    @staticmethod
    def rgbd_to_pointcloud(color,
                           depth,
                           color_intrinsic,
                           depth_intrinsic,
                           color_to_depth,
                           depth_scale=1000.0,
                           depth_max=3.5,
                           stride=1):
        """
        Convert unaligned color and depth image pair to a point cloud. If you
        have an aligned color and depth pair, use
        PointCloud.create_from_rgbd_image() directly.

        Args:
            color ((rows, cols, 3) numpy array or open3d.t.geometry.Image):
                color image. Color values are scaled down by 255 if this is uint8
                If this is None, an all zeros "colors" attribute is returned
            depth (open3d.t.geometry.Image): 1 channel depth image
            color_intrinsic ((3,3) open3d.core.Tensor): intrinsic matrix for
                color camera
            depth_intrinsic ((3,3) open3d.core.Tensor): intrinsic matrix for
                depth camera
            color_to_depth ((4,4) open3d.core.Tensor): extrinsic homogenous
                transform with x_depth = color_to_depth @ x_color
           depth_scale (optional, default=1000.0): depth (m) = depth_value /
                   depth_scale
           depth_max (optional, default=3.5): Point cloud is truncated beyond
                    depth_max (m)
           stride (optional, default=1): subsample factor for depth image

        Returns: PointCloud with "points" and "colors" attributes
        """
        pcd = PointCloud.create_from_depth_image(depth, depth_intrinsic,
                                                 color_to_depth, depth_scale,
                                                 depth_max, stride)
        pcd.point["points"] = pcd.point["points"].cpu()
        pts = pcd.point["points"]
        if not color:
            pcd.point["colors"] = Tensor.zeros(pts.shape)
            return pcd
        if isinstance(color, o3d.t.geometry.Image):
            color = color.as_Tensor().cpu().numpy()
        im_coords = [None, None]
        for idx in range(2):  # x,y ->row,ch
            im_coords[1 - idx] = np.where(
                (pts[:, 2].abs() > 1e-6).numpy(),
                (pts[:, idx] / pts[:, 2] * color_intrinsic[idx, idx] +
                 color_intrinsic[idx, 2]).numpy(), -1)
            im_coords[1 - idx] = np.where(
                np.logical_and(0 <= im_coords[1 - idx],
                               im_coords[1 - idx] <= color.shape[1 - idx] - 0),
                im_coords[1 - idx], -1)

        pts_colors = np.empty(pts.shape, dtype=np.float32)
        color_scale = (np.float32(1. / 255)
                       if color.dtype == np.uint8 else np.float32(1.0))
        for channel in range(3):
            colors_interp = RectBivariateSpline(np.arange(color.shape[0]),
                                                np.arange(color.shape[1]),
                                                color[:, :, channel],
                                                kx=1,
                                                ky=1)
            pts_colors[:, channel] = np.where(
                np.logical_and(im_coords[0] >= 0, im_coords[1] >= 0),
                color_scale *
                colors_interp(im_coords[0], im_coords[1], grid=False), 0)
        pcd.point["colors"] = Tensor.from_numpy(pts_colors)
        return pcd

    @staticmethod
    def get_difficulty(o3d_bbox, pointcloud):
        """ Estimate difficulty level for instance bounding box as truncation
        ratio and number of points inside bounding box. Truncation ratio is the
        ratio of volumes of bounding box for points inside o3d_bbox to the full
        o3d_bbox.

        Args:
            o3d_bbox (BoundingBox3D): Bounding box
            pointcloud ((N,3) array): Point cloud in reference frame where
                bounding box is axis aligned.
        Returns:
            tuple (truncation ratio, number of points inside bounding box)
        """

        pcd_in = pointcloud[o3d_bbox.inside(pointcloud), :]
        if pcd_in.shape[0] == 0:  # No points inside box
            return 1, 0
        min_extent = pcd_in.min(axis=0)
        max_extent = pcd_in.max(axis=0)
        truncation = 1 - np.prod(max_extent - min_extent) / np.prod(
            o3d_bbox.size)
        if not 0 <= truncation <= 1:
            log.error(f"truncation is {truncation} for {o3d_bbox}")
        return truncation, pcd_in.shape[0]

    def process_frame(self, pcd, label_to_depth, frame_pcd_path,
                      instance_bboxes, intrinsic_depth):
        """ Process a single frame and save the point cloud and bounding boxes.

        Args:
            pcd:
            label_to_depth:
            frame_pcd_path (str or Path): Data will be saved here with suffixes
                `_bbox.npy` and `_vert.npz`
            instance_bboxes:
            intrinsic_depth ((4,4) array):

        Returns: (Int) Number of bounding boxes in the frame
        """

        frame_instance_bboxes = []
        mesh_vertices = np.hstack((pcd.point["points"].cpu().numpy(),
                                   pcd.point["colors"].cpu().numpy()))
        depth_to_label = np.linalg.inv(label_to_depth)
        pcd_label = (mesh_vertices[:, :3] @ depth_to_label[:3, :3].T +
                     depth_to_label[:3, 3].T)
        for bbox in instance_bboxes:
            bev_bbox = BEVBox3D(
                bbox[:3],  # center xyz
                bbox[3:6],  # size w=dx, l=dy, h=dz
                0,  # yaw angle
                bbox[6],  # label
                1,  # confidence
                world_cam=label_to_depth.T,
                cam_img=intrinsic_depth.T)
            truncation, n_pts_inside = self.get_difficulty(bev_bbox, pcd_label)
            if n_pts_inside > self.min_instance_pts:
                bev_bbox_cam = bev_bbox.to_camera_bev()
                frame_instance_bboxes.append(
<<<<<<< HEAD
                    np.append(bev_bbox_cam.to_xyzwlhyc(),
=======
                    np.append(bev_bbox_cam.to_xyz_dxdydz_yc(),
>>>>>>> 978fb2b3
                              [truncation, n_pts_inside]))
        # Don't save empty frames
        if frame_instance_bboxes:
            self._runner.submit(np.save, frame_pcd_path + "_bbox.npy",
                                np.vstack(frame_instance_bboxes))
            self._runner.submit(np.savez_compressed,
                                frame_pcd_path + "_vert.npz",
                                point=mesh_vertices)
        return len(frame_instance_bboxes)

    def export_frame_pointclouds(self, scan, instance_bboxes, axis_align_matrix,
                                 color_to_depth):
        """Read <scan>/<scan>.sens file for a scene and convert depth frames to
        point clouds.  Also estimate instance bounding boxes inside the frames.
        Save point clouds and instance bboxes in
        <scanId>_<frameID>_{vert,bbox}.npy files

        Args:
            scan (str): scanId
            instance_bboxes (Iterable): All bboxes in the scene (excluding
            dont_care)
            axis_align_matrix ((4,4) array): world to label (bounding boxes)
                frame transform  (from <scanId>.txt file)
            color_to_depth ((4,4) array): color camera to depth camera extrinsic
                transform for the scene (from <scanId>.txt file)

        """
        # Assume color ref == camera ref
        # label_to_depth = color_to_depth @ np.linalg.inv( axis_align_matrix @ camera_to_world)
        device = o3d.core.Device('cpu:0')
        # 'cuda:0' if o3d.core.cuda.is_available() else 'cpu:0')
        frame_id = 0  # frame_id to write
        n_frames = 0  # frames with visible bboxes
        n_bbox = 0  # visible bboxes
        sens_file = join(self.dataset_path, scan, scan + '.sens')
        sensor_data = SensorData(sens_file, self.frame_skip)
        intrinsic_depth = o3d.core.Tensor(sensor_data.intrinsic_depth[:3, :3],
                                          device=device)
        intrinsic_color = o3d.core.Tensor(sensor_data.intrinsic_color[:3, :3],
                                          device=device)

        pcd_future = [None, None]
        label_to_depth = [None, None]
        for (depth, color, camera_to_world) in tqdm(sensor_data,
                                                    desc=scan,
                                                    unit='frame'):
            if not self.frame_color:
                color = None
            depth_image = o3d.t.geometry.Image(
                o3d.core.Tensor.from_numpy(depth).to(device))
            # Assume color ref == camera ref
            label_to_depth[1] = color_to_depth @ np.linalg.inv(
                axis_align_matrix @ camera_to_world)
            pcd_future[1] = self._runner.submit(
                self.rgbd_to_pointcloud, color, depth_image, intrinsic_color,
                intrinsic_depth,
                Tensor.eye(4, device=device, dtype=o3d.core.Dtype.Float32),
                sensor_data.depth_shift, sensor_data.depth_max, self.pcd_stride)

            if pcd_future[0]:
                n_frame_bbox = self.process_frame(
                    pcd_future[0].result(), label_to_depth[0],
                    join(self.out_frame_path, f"{scan}_{frame_id:06}"),
                    instance_bboxes, sensor_data.intrinsic_depth)
                if n_frame_bbox > 0:
                    n_frames += 1
                    n_bbox += n_frame_bbox
                frame_id += self.frame_skip

            pcd_future[0] = pcd_future[1]
            label_to_depth[0] = label_to_depth[1]

        # Save last frame
        n_frame_bbox = self.process_frame(
            pcd_future[0].result(), label_to_depth[0],
            join(self.out_frame_path, f"{scan}_{frame_id:06}"), instance_bboxes,
            sensor_data.intrinsic_depth)
        if n_frame_bbox > 0:
            n_frames += 1
            n_bbox += n_frame_bbox
        log.info(f"{n_bbox} instances in {n_frames} frames")

    def export(self, mesh_file, agg_file, seg_file, meta_file, label_map_file):
        mesh_vertices = self.read_mesh_vertices_rgb(mesh_file)
        label_map = self.read_label_mapping(label_map_file,
                                            label_from='raw_category',
                                            label_to='nyu40id')

        # Load axis alignment matrix
        lines = open(meta_file).readlines()
        read_lines = 0
        axis_align_matrix = None
        color_to_depth = None
        for line in lines:
            if read_lines == 2:
                break
            if 'axisAlignment' in line:
                axis_align_matrix = np.fromstring(
                    line.strip('axisAlignment = '), count=16, sep=' ').reshape(
                        (4, 4))
                read_lines += 1
            elif 'colorToDepthExtrinsics' in line:
                color_to_depth = np.fromstring(
                    line.strip('colorToDepthExtrinsics = '), count=16,
                    sep=' ').reshape((4, 4))
                read_lines += 1
        if axis_align_matrix is None:
            raise RuntimeError("axis_align_matrix could not be read from " +
                               meta_file)
        if color_to_depth is None:
            log.warning("color_to_depth could not be read from " + meta_file)
            color_to_depth = np.eye(4, dtype=np.float32)
        pts = np.ones((mesh_vertices.shape[0], 4))
        pts[:, 0:3] = mesh_vertices[:, 0:3]
        pts = np.dot(pts, axis_align_matrix.transpose())
        mesh_vertices[:, 0:3] = pts[:, 0:3]

        # Load instance and semantic labels.
        object_id_to_segs, label_to_segs = self.read_aggregation(agg_file)
        seg_to_verts, num_verts = self.read_segmentation(seg_file)

        label_ids = np.zeros(shape=(num_verts), dtype=np.uint32)
        object_id_to_label_id = {}
        for label, segs in label_to_segs.items():
            label_id = label_map[label]
            for seg in segs:
                verts = seg_to_verts[seg]
                label_ids[verts] = label_id

        instance_ids = np.zeros(shape=(num_verts),
                                dtype=np.uint32)  # 0: unannotated
        num_instances = len(np.unique(list(object_id_to_segs.keys())))
        for object_id, segs in object_id_to_segs.items():
            for seg in segs:
                verts = seg_to_verts[seg]
                instance_ids[verts] = object_id
                if object_id not in object_id_to_label_id:
                    object_id_to_label_id[object_id] = label_ids[verts][0]

        instance_bboxes = np.zeros((num_instances, 7))
        for obj_id in object_id_to_segs:
            label_id = object_id_to_label_id[obj_id]
            obj_pc = mesh_vertices[instance_ids == obj_id, 0:3]
            if len(obj_pc) == 0:
                continue
            xmin = np.min(obj_pc[:, 0])
            ymin = np.min(obj_pc[:, 1])
            zmin = np.min(obj_pc[:, 2])
            xmax = np.max(obj_pc[:, 0])
            ymax = np.max(obj_pc[:, 1])
            zmax = np.max(obj_pc[:, 2])
            bbox = np.array([(xmin + xmax) / 2, (ymin + ymax) / 2,
                             (zmin + zmax) / 2, xmax - xmin, ymax - ymin,
                             zmax - zmin, label_id])
            # NOTE: this assumes obj_id is in 1,2,3,.,,,.NUM_INSTANCES
            instance_bboxes[obj_id - 1, :] = bbox

        return (mesh_vertices, label_ids, instance_ids, instance_bboxes,
                object_id_to_label_id, axis_align_matrix, color_to_depth)

    @staticmethod
    def read_label_mapping(filename,
                           label_from='raw_category',
                           label_to='nyu40id'):
        assert os.path.isfile(filename)
        mapping = dict()
        with open(filename) as csvfile:
            reader = csv.DictReader(csvfile, delimiter='\t')
            for row in reader:
                mapping[row[label_from]] = int(row[label_to])
        if represents_int(list(mapping.keys())[0]):
            mapping = {int(k): v for k, v in mapping.items()}
        return mapping

    @staticmethod
    def read_mesh_vertices_rgb(filename):
        """Read XYZ and RGB for each vertex.
        Args:
            filename(str): The name of the mesh vertices file.
        Returns:
            Vertices. Note that RGB values are in 0-255.
        """
        assert os.path.isfile(filename)
        with open(filename, 'rb') as f:
            data = o3d.t.io.read_point_cloud(f.name).point
            points = data["points"].numpy().astype(np.float32)
            colors = data["colors"].numpy().astype(np.float32)
            vertices = np.concatenate([points, colors], axis=1)

        return vertices

    @staticmethod
    def read_aggregation(filename):
        assert os.path.isfile(filename)
        object_id_to_segs = {}
        label_to_segs = {}
        with open(filename) as f:
            data = json.load(f)
            num_objects = len(data['segGroups'])
            for i in range(num_objects):
                object_id = data['segGroups'][i][
                    'objectId'] + 1  # instance ids should be 1-indexed
                label = data['segGroups'][i]['label']
                segs = data['segGroups'][i]['segments']
                object_id_to_segs[object_id] = segs
                if label in label_to_segs:
                    label_to_segs[label].extend(segs)
                else:
                    label_to_segs[label] = segs
        return object_id_to_segs, label_to_segs

    @staticmethod
    def read_segmentation(filename):
        assert os.path.isfile(filename)
        seg_to_verts = {}
        with open(filename) as f:
            data = json.load(f)
            num_verts = len(data['segIndices'])
            for i in range(num_verts):
                seg_id = data['segIndices'][i]
                if seg_id in seg_to_verts:
                    seg_to_verts[seg_id].append(i)
                else:
                    seg_to_verts[seg_id] = [i]
        return seg_to_verts, num_verts

<<<<<<< HEAD
    @staticmethod
    def get_scene_stats(dset, scan):
        try:
            mesh_vertices = dset.read_lidar(scan + '_vert')
            instance_labels, semantic_labels, instance_bboxes = dset.read_label_files(
                scan)
        except FileNotFoundError:
            log.warning(f"Some files are missing: {scan}_*.np[yz]." +
                        " Please re-run preprocessing.")
            return None
        return utils.statistics.compute_scene_stats(mesh_vertices,
                                                    semantic_labels,
                                                    instance_labels,
                                                    instance_bboxes)

    @staticmethod
    def get_frame_stats(dset, frame):
        try:
            mesh_vertices = dset.read_lidar(frame + '_vert')
            _, _, instance_bboxes = dset.read_label_files(frame)
        except FileNotFoundError:
            log.warning(f"Some files are missing: {frame}_*.np[yz]." +
                        " Please re-run preprocessing.")
            return None
        return utils.statistics.compute_scene_stats(mesh_vertices, None,
                                                    None, instance_bboxes)


=======
>>>>>>> 978fb2b3
    def compute_dataset_statistics(self):
        """ Compute statistics on the dataset using the training and validation
        splits. Statistics are generated separately for scenes and frames."""

<<<<<<< HEAD
        with concurrent.futures.ThreadPoolExecutor(
                max_workers=4) as runner:
=======
        def get_scene_stats(scan):
            try:
                mesh_vertices = dset.read_lidar(scan + '_vert')
                instance_labels, semantic_labels, instance_bboxes = dset.read_label_files(
                    scan)
            except FileNotFoundError:
                log.warning(f"Some files are missing: {scan}_*.np[yz]." +
                            " Please re-run preprocessing.")
                return None
            return utils.statistics.compute_scene_stats(mesh_vertices,
                                                        semantic_labels,
                                                        instance_labels,
                                                        instance_bboxes)

        def get_frame_stats(frame):
            try:
                mesh_vertices = dset.read_lidar(frame + '_vert')
                _, _, instance_bboxes = dset.read_label_files(frame)
            except FileNotFoundError:
                log.warning(f"Some files are missing: {frame}_*.np[yz]." +
                            " Please re-run preprocessing.")
                return None
            return utils.statistics.compute_scene_stats(mesh_vertices, None,
                                                        None, instance_bboxes)

        with concurrent.futures.ThreadPoolExecutor(
                max_workers=os.cpu_count()) as runner:
>>>>>>> 978fb2b3
            if self.scene_pcd:
                dset = Scannet(self.out_path, portion='scenes')
                scenes = dset.get_split_list('train') + dset.get_split_list(
                    'val')
                scene_stats = list(
<<<<<<< HEAD
                    tqdm(runner.map(self.get_scene_stats, (dset,)*len(scenes), scenes),
                            total=len(scenes),
                            desc="scene_stats",
                            unit="scene"))
=======
                    tqdm(runner.map(get_scene_stats, scenes),
                         total=len(scenes),
                         desc="scene_stats",
                         unit="scene"))
>>>>>>> 978fb2b3

                dataset_stats = utils.statistics.compute_dataset_stats(
                    scene_stats)
                with open(join(self.out_path, 'scene_summary.yaml'),
<<<<<<< HEAD
                            'a') as sumfile:
=======
                          'w') as sumfile:
>>>>>>> 978fb2b3
                    yaml.dump(dataset_stats, sumfile)
            if self.frame_pcd:
                dset = Scannet(self.out_frame_path, portion='frames')
                frames = dset.get_split_list('train') + dset.get_split_list(
                    'val')
                frame_stats = list(
<<<<<<< HEAD
                    tqdm(runner.map(self.get_frame_stats, (dset,)*len(frames), frames),
                            total=len(frames),
                            desc="frame_stats",
                            unit="frame"))

                dataset_stats = utils.statistics.compute_dataset_stats(
                    frame_stats, n_anchors_range=(35, 120))
                with open(join(self.out_path, 'frame_summary.yaml'),
                            'a') as sumfile:
=======
                    tqdm(runner.map(get_frame_stats, frames),
                         total=len(frames),
                         desc="frame_stats",
                         unit="frame"))

                dataset_stats = utils.statistics.compute_dataset_stats(
                    frame_stats)
                with open(join(self.out_path, 'frame_summary.yaml'),
                          'w') as sumfile:
>>>>>>> 978fb2b3
                    yaml.dump(dataset_stats, sumfile)


if __name__ == '__main__':

    if sys.platform.startswith('linux'):
        multiprocessing.set_start_method('forkserver')
    log.basicConfig(level=log.INFO)
    args = parse_args()
    if args.out_path is None:
        args.out_path = args.dataset_path

    max_processes = len(os.sched_getaffinity(0)) // 4
    if not args.only_stats:
        with concurrent.futures.ProcessPoolExecutor(
                max_workers=max_processes) as executor:
            converter = [
                ScannetProcess(args.dataset_path,
                               args.out_path,
                               scene_pcd=not args.no_scene_pcd,
                               frame_pcd=args.frame_pcd,
                               frame_color=args.frame_color,
                               frame_skip=args.frame_skip,
                               process_id=(process, max_processes))
                for process in range(max_processes)
            ]
            futures = [
                executor.submit(converter[process].convert)
                for process in range(max_processes)
            ]
            for process in range(max_processes):
                # converter[process].convert()
                futures[process].result()

    ScannetProcess(args.dataset_path,
                   args.out_path,
                   scene_pcd=not args.no_scene_pcd,
                   frame_pcd=args.frame_pcd,
                   frame_color=args.frame_color,
                   frame_skip=args.frame_skip).compute_dataset_statistics()<|MERGE_RESOLUTION|>--- conflicted
+++ resolved
@@ -472,11 +472,7 @@
             if n_pts_inside > self.min_instance_pts:
                 bev_bbox_cam = bev_bbox.to_camera_bev()
                 frame_instance_bboxes.append(
-<<<<<<< HEAD
-                    np.append(bev_bbox_cam.to_xyzwlhyc(),
-=======
                     np.append(bev_bbox_cam.to_xyz_dxdydz_yc(),
->>>>>>> 978fb2b3
                               [truncation, n_pts_inside]))
         # Don't save empty frames
         if frame_instance_bboxes:
@@ -703,7 +699,6 @@
                     seg_to_verts[seg_id] = [i]
         return seg_to_verts, num_verts
 
-<<<<<<< HEAD
     @staticmethod
     def get_scene_stats(dset, scan):
         try:
@@ -732,76 +727,32 @@
                                                     None, instance_bboxes)
 
 
-=======
->>>>>>> 978fb2b3
     def compute_dataset_statistics(self):
         """ Compute statistics on the dataset using the training and validation
         splits. Statistics are generated separately for scenes and frames."""
 
-<<<<<<< HEAD
         with concurrent.futures.ThreadPoolExecutor(
                 max_workers=4) as runner:
-=======
-        def get_scene_stats(scan):
-            try:
-                mesh_vertices = dset.read_lidar(scan + '_vert')
-                instance_labels, semantic_labels, instance_bboxes = dset.read_label_files(
-                    scan)
-            except FileNotFoundError:
-                log.warning(f"Some files are missing: {scan}_*.np[yz]." +
-                            " Please re-run preprocessing.")
-                return None
-            return utils.statistics.compute_scene_stats(mesh_vertices,
-                                                        semantic_labels,
-                                                        instance_labels,
-                                                        instance_bboxes)
-
-        def get_frame_stats(frame):
-            try:
-                mesh_vertices = dset.read_lidar(frame + '_vert')
-                _, _, instance_bboxes = dset.read_label_files(frame)
-            except FileNotFoundError:
-                log.warning(f"Some files are missing: {frame}_*.np[yz]." +
-                            " Please re-run preprocessing.")
-                return None
-            return utils.statistics.compute_scene_stats(mesh_vertices, None,
-                                                        None, instance_bboxes)
-
-        with concurrent.futures.ThreadPoolExecutor(
-                max_workers=os.cpu_count()) as runner:
->>>>>>> 978fb2b3
             if self.scene_pcd:
                 dset = Scannet(self.out_path, portion='scenes')
                 scenes = dset.get_split_list('train') + dset.get_split_list(
                     'val')
                 scene_stats = list(
-<<<<<<< HEAD
                     tqdm(runner.map(self.get_scene_stats, (dset,)*len(scenes), scenes),
                             total=len(scenes),
                             desc="scene_stats",
                             unit="scene"))
-=======
-                    tqdm(runner.map(get_scene_stats, scenes),
-                         total=len(scenes),
-                         desc="scene_stats",
-                         unit="scene"))
->>>>>>> 978fb2b3
 
                 dataset_stats = utils.statistics.compute_dataset_stats(
                     scene_stats)
                 with open(join(self.out_path, 'scene_summary.yaml'),
-<<<<<<< HEAD
                             'a') as sumfile:
-=======
-                          'w') as sumfile:
->>>>>>> 978fb2b3
                     yaml.dump(dataset_stats, sumfile)
             if self.frame_pcd:
                 dset = Scannet(self.out_frame_path, portion='frames')
                 frames = dset.get_split_list('train') + dset.get_split_list(
                     'val')
                 frame_stats = list(
-<<<<<<< HEAD
                     tqdm(runner.map(self.get_frame_stats, (dset,)*len(frames), frames),
                             total=len(frames),
                             desc="frame_stats",
@@ -811,17 +762,6 @@
                     frame_stats, n_anchors_range=(35, 120))
                 with open(join(self.out_path, 'frame_summary.yaml'),
                             'a') as sumfile:
-=======
-                    tqdm(runner.map(get_frame_stats, frames),
-                         total=len(frames),
-                         desc="frame_stats",
-                         unit="frame"))
-
-                dataset_stats = utils.statistics.compute_dataset_stats(
-                    frame_stats)
-                with open(join(self.out_path, 'frame_summary.yaml'),
-                          'w') as sumfile:
->>>>>>> 978fb2b3
                     yaml.dump(dataset_stats, sumfile)
 
 
