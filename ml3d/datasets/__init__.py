--- conflicted
+++ resolved
@@ -1,9 +1,6 @@
 from .semantickitti import SemanticKITTI
 from .s3dis import S3DIS
-<<<<<<< HEAD
 from .parislille3d import ParisLille3D
-=======
 from .toronto3d import Toronto3D
->>>>>>> 5253fdf3
 
-__all__ = ['SemanticKITTI', 'S3DIS', 'Toronto3D']+__all__ = ['SemanticKITTI', 'S3DIS', 'Toronto3D', 'ParisLille3D']