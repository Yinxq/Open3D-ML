--- conflicted
+++ resolved
@@ -376,12 +376,7 @@
                             ['x', 'y', 'z', 'red', 'green', 'blue', 'class'])
 
 
-
-<<<<<<< HEAD
-from ml3d.utils import Config
-=======
-from ..torch.utils import Config
->>>>>>> babcce17
+from ..utils import Config
 
 if __name__ == '__main__':
     config = '../configs/randlanet_s3dis.py'
